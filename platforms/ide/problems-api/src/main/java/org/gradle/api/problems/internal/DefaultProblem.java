/*
 * Copyright 2023 the original author or authors.
 *
 * Licensed under the Apache License, Version 2.0 (the "License");
 * you may not use this file except in compliance with the License.
 * You may obtain a copy of the License at
 *
 *      http://www.apache.org/licenses/LICENSE-2.0
 *
 * Unless required by applicable law or agreed to in writing, software
 * distributed under the License is distributed on an "AS IS" BASIS,
 * WITHOUT WARRANTIES OR CONDITIONS OF ANY KIND, either express or implied.
 * See the License for the specific language governing permissions and
 * limitations under the License.
 */

package org.gradle.api.problems.internal;

import com.google.common.collect.ImmutableList;
import com.google.common.collect.ImmutableMap;
import org.gradle.api.NonNullApi;
import org.gradle.api.problems.DocLink;
import org.gradle.api.problems.Problem;
import org.gradle.api.problems.ProblemCategory;
import org.gradle.api.problems.Severity;
import org.gradle.api.problems.UnboundBasicProblemBuilder;
import org.gradle.api.problems.locations.ProblemLocation;
import org.gradle.internal.operations.OperationIdentifier;

import javax.annotation.Nullable;
import java.io.Serializable;
import java.util.Arrays;
import java.util.List;
import java.util.Map;

@NonNullApi
<<<<<<< HEAD
public class DefaultProblem implements Problem, Serializable {
    private String label;
    private Severity severity;
    private List<ProblemLocation> where;
    private DocLink documentationLink;
    private String description;
    private List<String> solutions;
    private Throwable cause;
    private String problemCategory;
    private Map<String, String> additionalMetadata;

    @Nullable
    private OperationIdentifier buildOperationId;

    public DefaultProblem(
=======
public class DefaultProblem implements Problem {
    private final String label;
    private Severity severity;
    private final List<ProblemLocation> where;
    private final DocLink documentationLink;
    private final String description;
    private final List<String> solutions;
    private final RuntimeException cause;
    private final String problemCategory;
    private final Map<String, String> additionalMetadata;

    protected DefaultProblem(
>>>>>>> f7b75ff0
        String label,
        Severity severity,
        List<ProblemLocation> locations,
        @Nullable DocLink documentationUrl,
        @Nullable String description,
        @Nullable List<String> solutions,
        @Nullable RuntimeException cause,
        String problemCategory,
        Map<String, String> additionalMetadata,
        @Nullable OperationIdentifier buildOperationId
    ) {
        this.label = label;
        this.severity = severity;
        this.where = ImmutableList.copyOf(locations);
        this.documentationLink = documentationUrl;
        this.description = description;
        this.solutions = solutions == null ? ImmutableList.<String>of() : ImmutableList.copyOf(solutions);
        this.cause = cause;
        this.problemCategory = problemCategory;
<<<<<<< HEAD
        this.additionalMetadata = additionalMetadata;
        this.buildOperationId = buildOperationId;
=======
        this.additionalMetadata = ImmutableMap.copyOf(additionalMetadata);
>>>>>>> f7b75ff0
    }

    @Override
    public String getLabel() {
        return label;
    }

    @Override
    public Severity getSeverity() {
        return severity;
    }

    @Override
    public List<ProblemLocation> getLocations() {
        return where;
    }

    @Nullable
    @Override
    public DocLink getDocumentationLink() {
        return documentationLink;
    }

    @Override
    public String getDetails() {
        return description;
    }

    @Override
    public List<String> getSolutions() {
        return solutions;
    }

    @Override
    public RuntimeException getException() { // TODO (donat) Investigate why this is represented as List<StackTraceElement> on DefaultDeprecatedUsageProgressDetails.
        return cause;
    }

    @Override
    public ProblemCategory getProblemCategory() {
        return new DefaultProblemCategory(problemCategory);
    }

    @Override
    public Map<String, String> getAdditionalData() {
        return additionalMetadata;
    }

<<<<<<< HEAD
    public void setBuildOperationRef(@Nullable OperationIdentifier buildOperationId) {
        this.buildOperationId = buildOperationId;
    }

    @Nullable
    public OperationIdentifier getBuildOperationRef() {
        return buildOperationId;
    }

    public void setSeverity(Severity severity) {
        this.severity = severity;
    }

=======
    @Override
    public UnboundBasicProblemBuilder toBuilder() {
        return new DefaultBasicProblemBuilder(this);
    }
>>>>>>> f7b75ff0
    private static boolean equals(@Nullable Object a, @Nullable Object b) {
        return (a == b) || (a != null && a.equals(b));
    }

    @Override
    public boolean equals(Object o) {
        if (this == o) {
            return true;
        }
        if (o == null || getClass() != o.getClass()) {
            return false;
        }
        DefaultProblem that = (DefaultProblem) o;
        return equals(label, that.label) &&
            severity == that.severity &&
            equals(where, that.where) &&
            equals(problemCategory, that.problemCategory) &&
            equals(documentationLink, that.documentationLink) &&
            equals(description, that.description) &&
            equals(solutions, that.solutions) &&
            equals(cause, that.cause) &&
            equals(additionalMetadata, that.additionalMetadata) &&
            equals(buildOperationId, that.buildOperationId);
    }

    @Override
    public int hashCode() {
        return Arrays.hashCode(new Object[]{label, severity, where, documentationLink, description, solutions, cause, additionalMetadata, buildOperationId});
    }

}<|MERGE_RESOLUTION|>--- conflicted
+++ resolved
@@ -34,24 +34,7 @@
 import java.util.Map;
 
 @NonNullApi
-<<<<<<< HEAD
 public class DefaultProblem implements Problem, Serializable {
-    private String label;
-    private Severity severity;
-    private List<ProblemLocation> where;
-    private DocLink documentationLink;
-    private String description;
-    private List<String> solutions;
-    private Throwable cause;
-    private String problemCategory;
-    private Map<String, String> additionalMetadata;
-
-    @Nullable
-    private OperationIdentifier buildOperationId;
-
-    public DefaultProblem(
-=======
-public class DefaultProblem implements Problem {
     private final String label;
     private Severity severity;
     private final List<ProblemLocation> where;
@@ -62,8 +45,10 @@
     private final String problemCategory;
     private final Map<String, String> additionalMetadata;
 
+    @Nullable
+    private OperationIdentifier buildOperationId;
+
     protected DefaultProblem(
->>>>>>> f7b75ff0
         String label,
         Severity severity,
         List<ProblemLocation> locations,
@@ -83,12 +68,8 @@
         this.solutions = solutions == null ? ImmutableList.<String>of() : ImmutableList.copyOf(solutions);
         this.cause = cause;
         this.problemCategory = problemCategory;
-<<<<<<< HEAD
-        this.additionalMetadata = additionalMetadata;
+        this.additionalMetadata = ImmutableMap.copyOf(additionalMetadata);
         this.buildOperationId = buildOperationId;
-=======
-        this.additionalMetadata = ImmutableMap.copyOf(additionalMetadata);
->>>>>>> f7b75ff0
     }
 
     @Override
@@ -137,7 +118,6 @@
         return additionalMetadata;
     }
 
-<<<<<<< HEAD
     public void setBuildOperationRef(@Nullable OperationIdentifier buildOperationId) {
         this.buildOperationId = buildOperationId;
     }
@@ -151,12 +131,11 @@
         this.severity = severity;
     }
 
-=======
     @Override
     public UnboundBasicProblemBuilder toBuilder() {
         return new DefaultBasicProblemBuilder(this);
     }
->>>>>>> f7b75ff0
+
     private static boolean equals(@Nullable Object a, @Nullable Object b) {
         return (a == b) || (a != null && a.equals(b));
     }
