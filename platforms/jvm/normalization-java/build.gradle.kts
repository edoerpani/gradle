--- conflicted
+++ resolved
@@ -20,15 +20,9 @@
 
     api(libs.jsr305)
     api(libs.guava)
-
-<<<<<<< HEAD
     api("org.gradle:java-api-extractor")
 
-    implementation(project(":functional"))
-=======
-    implementation(projects.stdlibJavaExtensions)
     implementation(projects.functional)
->>>>>>> bf5e325e
 
     implementation(libs.slf4jApi)
     implementation(libs.commonsIo)
