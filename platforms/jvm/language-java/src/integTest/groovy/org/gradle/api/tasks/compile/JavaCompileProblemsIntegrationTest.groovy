/*
 * Copyright 2023 the original author or authors.
 *
 * Licensed under the Apache License, Version 2.0 (the "License");
 * you may not use this file except in compliance with the License.
 * You may obtain a copy of the License at
 *
 *      http://www.apache.org/licenses/LICENSE-2.0
 *
 * Unless required by applicable law or agreed to in writing, software
 * distributed under the License is distributed on an "AS IS" BASIS,
 * WITHOUT WARRANTIES OR CONDITIONS OF ANY KIND, either express or implied.
 * See the License for the specific language governing permissions and
 * limitations under the License.
 */

package org.gradle.api.tasks.compile


import org.gradle.api.JavaVersion
import org.gradle.api.internal.tasks.compile.DiagnosticToProblemListener
import org.gradle.api.problems.Severity
import org.gradle.api.problems.internal.FileLocation
import org.gradle.api.problems.internal.LineInFileLocation
import org.gradle.api.problems.internal.OffsetInFileLocation
import org.gradle.integtests.fixtures.AbstractIntegrationSpec
import org.gradle.integtests.fixtures.AvailableJavaHomes
import org.gradle.integtests.fixtures.jvm.JavaToolchainFixture
import org.gradle.integtests.fixtures.problems.ReceivedProblem
import org.gradle.test.fixtures.file.TestFile
import org.gradle.test.precondition.Requires
import org.gradle.test.preconditions.IntegTestPreconditions
import spock.lang.Issue

/**
 * Test class verifying the integration between the {@code JavaCompile} and the {@code Problems} service.
 */
class JavaCompileProblemsIntegrationTest extends AbstractIntegrationSpec implements JavaToolchainFixture {

    /**
     * A map of all possible file locations, and the number of occurrences we expect to find in the problems.
     */
    private final Map<String, Integer> possibleFileLocations = [:]

    /**
     * A map of all visited file locations, and the number of occurrences we have found in the problems.
     * <p>
     * This field will be updated by {@link #assertProblem(ReceivedProblem, String, Boolean, Closure)} as it asserts a problem.
     */
    private final Map<String, Integer> visitedFileLocations = [:]

    def setup() {
        enableProblemsApiCheck()

        buildFile << """
            plugins {
                id 'java'
            }

            tasks {
                compileJava {
                    options.compilerArgs += ["-Xlint:all"]
                }
            }
        """
    }

    def cleanup() {
        if (isProblemsApiCheckEnabled()) {
            assert possibleFileLocations == visitedFileLocations: "Not all expected files were visited, unchecked files were: ${possibleFileLocations.keySet() - visitedFileLocations.keySet()}"
        }
    }

    def "problem is received when a single-file compilation failure happens"() {
        given:
        possibleFileLocations.put(writeJavaCausingTwoCompilationErrors("Foo").absolutePath, 2)

        when:
        fails("compileJava")

        then:
        verifyAll(receivedProblem(0)) {
            assertLabel(it)
            assertLocations(it, true)
            severity == Severity.ERROR
            contextualLabel == '\';\' expected'
            fqid == 'compilation:java:compiler-err-expected'
        }
        verifyAll(receivedProblem(1)) {
            assertLocations(it, true)
            severity == Severity.ERROR
            contextualLabel == '\';\' expected'
            fqid == 'compilation:java:compiler-err-expected'
        }

        result.error.contains("2 errors\n")
    }

    def "problems are received when a multi-file compilation failure happens"() {
        given:
        possibleFileLocations.put(writeJavaCausingTwoCompilationErrors("Foo").absolutePath, 2)
        possibleFileLocations.put(writeJavaCausingTwoCompilationErrors("Bar").absolutePath, 2)

        when:
        fails("compileJava")

        then:
        verifyAll(receivedProblem(0)) {
            assertLocations(it, true)
            severity == Severity.ERROR
            fqid == 'compilation:java:compiler-err-expected'
            contextualLabel == '\';\' expected'
        }
        verifyAll(receivedProblem(1)) {
            assertLocations(it, true)
            severity == Severity.ERROR
            fqid == 'compilation:java:compiler-err-expected'
            contextualLabel == '\';\' expected'
        }
        verifyAll(receivedProblem(2)) {
            assertLocations(it, true)
            severity == Severity.ERROR
            fqid == 'compilation:java:compiler-err-expected'
            contextualLabel == '\';\' expected'
            solutions.empty
        }
        verifyAll(receivedProblem(3)) {
            assertLocations(it, true)
            severity == Severity.ERROR
            fqid == 'compilation:java:compiler-err-expected'
            contextualLabel == '\';\' expected'
        }

        result.error.contains("4 errors\n")
    }

    def "problem is received when a single-file warning happens"() {
        given:
        possibleFileLocations.put(writeJavaCausingTwoCompilationWarnings("Foo").absolutePath, 2)

        when:
        def result = run("compileJava")

        then:
        verifyAll(receivedProblem(0)) {
            assertLocations(it, true)
            severity == Severity.WARNING
            fqid == 'compilation:java:compiler-warn-redundant-cast'
            contextualLabel == 'redundant cast to java.lang.String'
        }
        verifyAll(receivedProblem(1)) {
            assertLocations(it, true)
            severity == Severity.WARNING
            fqid == 'compilation:java:compiler-warn-redundant-cast'
            contextualLabel == 'redundant cast to java.lang.String'
        }

        result.error.contains("2 warnings\n")
    }

    def "problems are received when a multi-file warning happens"() {
        given:
        possibleFileLocations.put(writeJavaCausingTwoCompilationWarnings("Foo").absolutePath, 2)
        possibleFileLocations.put(writeJavaCausingTwoCompilationWarnings("Bar").absolutePath, 2)

        when:
        def result = run("compileJava")

        then:
        verifyAll(receivedProblem(0)) {
            assertLocations(it, true)
            severity == Severity.WARNING
            fqid == 'compilation:java:compiler-warn-redundant-cast'
            contextualLabel == 'redundant cast to java.lang.String'
        }
        verifyAll(receivedProblem(1)) {
            assertLocations(it, true)
            severity == Severity.WARNING
            fqid == 'compilation:java:compiler-warn-redundant-cast'
            contextualLabel == 'redundant cast to java.lang.String'
        }
        verifyAll(receivedProblem(2)) {
            assertLocations(it, true)
            severity == Severity.WARNING
            fqid == 'compilation:java:compiler-warn-redundant-cast'
            contextualLabel == 'redundant cast to java.lang.String'
        }
        verifyAll(receivedProblem(3)) {
            assertLocations(it, true)
            severity == Severity.WARNING
            fqid == 'compilation:java:compiler-warn-redundant-cast'
            contextualLabel == 'redundant cast to java.lang.String'
        }

        result.error.contains("4 warnings\n")
    }

    def "only failures are received when a multi-file compilation failure and warning happens"() {
        given:
        possibleFileLocations.put(writeJavaCausingTwoCompilationErrorsAndTwoWarnings("Foo").absolutePath, 2)
        possibleFileLocations.put(writeJavaCausingTwoCompilationErrorsAndTwoWarnings("Bar").absolutePath, 2)

        when:
        def result = fails("compileJava")

        then:
        verifyAll(receivedProblem(0)) {
            assertLocations(it, true)
            severity == Severity.ERROR
            fqid == 'compilation:java:compiler-err-expected'
            contextualLabel == '\';\' expected'
        }
        verifyAll(receivedProblem(1)) {
            assertLocations(it, true)
            severity == Severity.ERROR
            fqid == 'compilation:java:compiler-err-expected'
            contextualLabel == '\';\' expected'
        }
        verifyAll(receivedProblem(2)) {
            assertLocations(it, true)
            severity == Severity.ERROR
            fqid == 'compilation:java:compiler-err-expected'
            contextualLabel == '\';\' expected'
        }
        verifyAll(receivedProblem(3)) {
            assertLocations(it, true)
            severity == Severity.ERROR
            fqid == 'compilation:java:compiler-err-expected'
            contextualLabel == '\';\' expected'
        }

        result.error.contains("4 errors\n")
    }

    def "problems are received when two separate compilation task is executed"() {
        given:
        // The main source set will only cause warnings, as otherwise compilation will fail with the `compileJava` task
        possibleFileLocations.put(writeJavaCausingTwoCompilationWarnings("Foo").absolutePath, 2)
        // The test source set will cause errors
        possibleFileLocations.put(writeJavaCausingTwoCompilationErrors("FooTest", "test").absolutePath, 2)

        when:
        // Special flag to fork the compiler, see the setup()
        fails("compileTestJava")

        then:
        verifyAll(receivedProblem(0)) {
            assertLocations(it, true)
            severity == Severity.ERROR
            fqid == 'compilation:java:compiler-err-expected'
            contextualLabel == '\';\' expected'
        }
        verifyAll(receivedProblem(1)) {
            assertLocations(it, true)
            severity == Severity.ERROR
            fqid == 'compilation:java:compiler-err-expected'
            contextualLabel == '\';\' expected'
        }
        verifyAll(receivedProblem(2)) {
            assertLocations(it, true)
            severity == Severity.WARNING
            fqid == 'compilation:java:compiler-warn-redundant-cast'
            contextualLabel == 'redundant cast to java.lang.String'
        }
        verifyAll(receivedProblem(3)) {
            assertLocations(it, true)
            severity == Severity.WARNING
            fqid == 'compilation:java:compiler-warn-redundant-cast'
            contextualLabel == 'redundant cast to java.lang.String'
        }

        result.error.contains("2 errors\n")
        result.error.contains("2 warnings\n")
    }

    def "the compiler flag -Werror correctly reports problems"() {
        given:
        buildFile << "tasks.compileJava.options.compilerArgs += ['-Werror']"

        def fooFileLocation = writeJavaCausingTwoCompilationWarnings("Foo")
        possibleFileLocations.put(fooFileLocation.absolutePath, 3)

        when:
        fails("compileJava")

        then:
        // 2 warnings + 1 special error
        // The compiler will report a single error, implying that the warnings were treated as errors
        verifyAll(receivedProblem(0)) {
            assertLocations(it, false)
            severity == Severity.ERROR
            fqid == 'compilation:java:compiler-err-warnings-and-werror'
            contextualLabel == 'warnings found and -Werror specified'
            solutions.empty
            additionalData.asMap == ["formatted": "error: warnings found and -Werror specified"]
        }

        // Based on the Java version, the types in the lint message will differ...
        String expectedType
        if (JavaVersion.current().isJava9Compatible()) {
            expectedType = "String"
        } else {
            expectedType = "java.lang.String"
        }

        // The two expected warnings are still reported as warnings
        verifyAll(receivedProblem(1)) {
            assertLocations(it, true)
            severity == Severity.WARNING
            fqid == 'compilation:java:compiler-warn-redundant-cast'
            contextualLabel == 'redundant cast to java.lang.String'
            solutions.empty
            verifyAll(getSingleLocation(ReceivedProblem.ReceivedFileLocation)) {
                it.path == fooFileLocation.absolutePath
            }
            additionalData.asMap["formatted"] == """\
$fooFileLocation:5: warning: [cast] redundant cast to $expectedType
        String s = (String)"Hello World";
                   ^"""
        }
        verifyAll(receivedProblem(2)) {
            assertLocations(it, true)
            severity == Severity.WARNING
            fqid == 'compilation:java:compiler-warn-redundant-cast'
            contextualLabel == 'redundant cast to java.lang.String'
            solutions.empty
            additionalData.asMap["formatted"] == """\
${fooFileLocation}:9: warning: [cast] redundant cast to $expectedType
        String s = (String)"Hello World";
                   ^"""
        }

        result.error.contains("1 error\n")
        result.error.contains("2 warnings\n")
    }

    def "warning counts are not reported when there are no warnings"() {
        disableProblemsApiCheck()

        given:
        def generator = new ProblematicClassGenerator("Foo")
        generator.save()

        when:
        succeeds("compileJava")

        then:
        !result.error.contains("0 warnings")
    }

    def "warning counts are reported correctly"(int warningCount, String warningMessage) {
        disableProblemsApiCheck()

        given:
        def generator = new ProblematicClassGenerator()
        for (int i = 1; i <= warningCount; i++) {
            generator.addWarning()
        }
        generator.save()

        when:
        succeeds("compileJava")

        then:
        result.error.contains(warningMessage)

        where:
        warningCount | warningMessage
        1            | "1 warning"
        2            | "2 warnings"
    }

    def "error counts are not reported when there are no errors"() {
        disableProblemsApiCheck()

        given:
        def generator = new ProblematicClassGenerator()
        generator.save()

        when:
        succeeds("compileJava")

        then:
        !result.error.contains("0 errors")
    }

    def "error counts are reported correctly"(int errorCount, String errorMessage) {
        disableProblemsApiCheck()

        given:
        def generator = new ProblematicClassGenerator()
        for (int i = 1; i <= errorCount; i++) {
            generator.addError()
        }
        generator.save()

        when:
        fails("compileJava")

        then:
        result.error.contains(errorMessage)

        where:
        errorCount | errorMessage
        1          | "1 error"
        2          | "2 errors"
    }

    @Issue("https://github.com/gradle/gradle/pull/29141")
    @Requires(IntegTestPreconditions.Java8HomeAvailable)
    def "compiler warnings causes failure in problem mapping under JDK8"() {
        given:
        disableProblemsApiCheck()
        //
        // 1. step: Create a simple annotation processor
        //
        file("processor/build.gradle") << """
            plugins {
                id 'java'
            }

            java {
                sourceCompatibility = JavaVersion.VERSION_1_8
                targetCompatibility = JavaVersion.VERSION_1_8
            }
        """
        file("processor/src/main/java/DummyAnnotation.java") << """
            package com.example;

            import java.lang.annotation.ElementType;
            import java.lang.annotation.Retention;
            import java.lang.annotation.RetentionPolicy;
            import java.lang.annotation.Target;

            @Retention(RetentionPolicy.RUNTIME)
            @Target(ElementType.TYPE)
            public @interface DummyAnnotation {
            }
        """
        // A simple annotation processor
        file("processor/src/main/java/DummyProcessor.java") << """
            package com.example;

            import javax.annotation.processing.AbstractProcessor;
            import javax.annotation.processing.RoundEnvironment;
            import javax.annotation.processing.Processor;
            import javax.annotation.processing.ProcessingEnvironment;
            import javax.annotation.processing.SupportedAnnotationTypes;
            import javax.annotation.processing.SupportedSourceVersion;
            import javax.lang.model.SourceVersion;
            import javax.lang.model.element.TypeElement;
            import javax.lang.model.element.Element;
            import javax.tools.Diagnostic;

            import java.util.Set;

            @SupportedAnnotationTypes("com.example.DummyAnnotation")
            @SupportedSourceVersion(SourceVersion.RELEASE_8)
            public class DummyProcessor extends AbstractProcessor {
                @Override
                public boolean process(Set<? extends TypeElement> annotations, RoundEnvironment roundEnv) {
                    for (Element element : roundEnv.getElementsAnnotatedWith(DummyAnnotation.class)) {
                        processingEnv.getMessager().printMessage(Diagnostic.Kind.NOTE, "Processing: " + element.getSimpleName());
                    }
                    return true; // No further processing of this annotation type
                }
            }
        """
        // META-INF/services file for registering the annotation processor
        file("processor/src/main/resources/META-INF/services/javax.annotation.processing.Processor") << "com.example.DummyProcessor"

        //
        // 2. step: Create a simple project that uses the annotation processor
        //
        settingsFile << """\
            include 'processor'
        """
        buildFile << """\
        dependencies {
            //annotationProcessor project(':processor')
            annotationProcessor "org.immutables:value:2.+"
        }

        repositories {
            mavenCentral()
        }

        java {
            toolchain {
                languageVersion = JavaLanguageVersion.of(8)
            }
        }

        repositories {
            mavenCentral()
        }
        """

        writeJavaCausingTwoCompilationWarnings("Foo")

        when:
        executer.withArguments("--info", "--stacktrace")
        withInstallations(AvailableJavaHomes.getJdk(JavaVersion.VERSION_1_8))
        succeeds(":compileJava")

        then:
        result.error.contains(DiagnosticToProblemListener.FORMATTER_FALLBACK_MESSAGE)
<<<<<<< HEAD
        verifyAll(receivedProblem(0)) {
            assertLocations(it, true)
            severity == Severity.WARNING
            fqid == 'compilation:java:compiler-warn-redundant-cast'
            contextualLabel == 'redundant cast to java.lang.String'
            additionalData.asMap == [ 'formatted' : 'redundant cast to java.lang.String' ]
        }
        verifyAll(receivedProblem(1)) {
            assertLocations(it, true)
            severity == Severity.WARNING
            fqid == 'compilation:java:compiler-warn-redundant-cast'
            contextualLabel == 'redundant cast to java.lang.String'
            additionalData.asMap == [ 'formatted' : 'redundant cast to java.lang.String' ]
        }
=======
>>>>>>> 66a0d91f
    }

    void assertLabel(ReceivedProblem receivedProblem) {
        switch (receivedProblem.severity) {
            case Severity.ERROR:
                assert receivedProblem.definition.id.displayName == "error"
                break
            case Severity.WARNING:
                assert receivedProblem.definition.id.displayName == "warning"
                break
            default:
                assert receivedProblem.definition.id.displayName == "problem"
        }
    }

    /**
     * Assert if a compilation problems looks like how we expect it to look like.
     * <p>
     * In addition, the method will update the {@link #possibleFileLocations} with the location found in the problem.
     * This could be used to assert that all expected files have been visited.
     *
     * @param problem the problem to assert
     * @param severity the expected severity of the problem
     * @param extraChecks an optional closure to perform any custom checks on the problem, like checking the precise message of the problem
     *
     * @throws AssertionError if the problem does not look like how we expect it to look like
     */
    void assertLocations(
        ReceivedProblem problem,
        boolean expectPreciseLocation = true
    ) {
<<<<<<< HEAD
=======
        // TODO (donat) we can probably delete some of this method
        assert problem.definition.severity == Severity.valueOf(severity): "Expected severity to be ${severity}, but was ${problem.definition.severity}"
        switch (severity) {
            case "ERROR":
                assert problem.definition.id.displayName == "Java compilation error": "Expected label 'Java compilation error', but was ${problem.definition.id.displayName}"
                break
            case "WARNING":
                assert problem.definition.id.displayName == "Java compilation warning": "Expected label 'Java compilation warning', but was ${problem.definition.id.displayName}"
                break
            default:
                throw new IllegalArgumentException("Unknown severity: ${severity}")
        }

        def details = problem.details
        assert details: "Expected details to be non-null, but was null"

>>>>>>> 66a0d91f
        def locations = problem.locations
        // We use this counter to assert that we have visited all locations
        def assertedLocationCount = 0

        FileLocation fileLocation = locations.find { it instanceof FileLocation }
        assert fileLocation != null: "Expected a file location, but it was null"
        def fileLocationPath = fileLocation.path
        // Register that we've asserted this location
        assertedLocationCount += 1
        // Check if we expect this file location
        def occurrences = possibleFileLocations.get(fileLocationPath)
        assert occurrences: "Not found file location '${fileLocationPath}' in the expected file locations: ${possibleFileLocations.keySet()}"
        visitedFileLocations.putIfAbsent(fileLocationPath, 0)
        visitedFileLocations[fileLocationPath] += 1

        if (expectPreciseLocation) {
            def positionLocation = locations.find {
                it instanceof LineInFileLocation
            }
            assert positionLocation != null: "Expected a precise file location, but it was null"
            // Register that we've asserted this location
            assertedLocationCount += 1

            def offsetLocation = locations.find {
                it instanceof OffsetInFileLocation
            }
            assert offsetLocation != null: "Expected a precise file location, but it was null"
            // Register that we've asserted this location
            assertedLocationCount += 1
        }

        assert assertedLocationCount == locations.size(): "Expected to assert all locations, but only visited ${assertedLocationCount} out of ${locations.size()}"
    }

    TestFile writeJavaCausingTwoCompilationErrors(String className, String sourceSet = "main") {
        def generator = new ProblematicClassGenerator(className, sourceSet)
        generator.addError()
        generator.addError()
        return generator.save()
    }

    TestFile writeJavaCausingTwoCompilationWarnings(String className) {
        def generator = new ProblematicClassGenerator(className)
        generator.addWarning()
        generator.addWarning()
        return generator.save()
    }

    TestFile writeJavaCausingTwoCompilationErrorsAndTwoWarnings(String className) {
        def generator = new ProblematicClassGenerator(className)
        generator.addError()
        generator.addError()
        generator.addWarning()
        generator.addWarning()
        return generator.save()
    }

    class ProblematicClassGenerator {
        private final TestFile sourceFile
        private int warningIndex = 0
        private int errorIndex = 0

        ProblematicClassGenerator(String className = "Foo", String sourceSet = "main") {
            this.sourceFile = file("src/${sourceSet}/java/${className}.java")

            // Get the class name from the file name
            this.sourceFile << """\
public class ${className} {

"""
        }

        void addWarning() {
            warningIndex += 1
            sourceFile << """\
    public void warning${warningIndex}() {
        // Unnecessary cast will trigger a warning
        String s = (String)"Hello World";
    }
"""
        }

        void addError() {
            errorIndex += 1
            sourceFile << """\
public void error${errorIndex}() {
    // Missing semicolon will trigger an error
    String s = "Hello, World!"
}
"""
        }

        TestFile save() throws Exception {
            sourceFile << """\

}"""
            return sourceFile
        }
    }

}<|MERGE_RESOLUTION|>--- conflicted
+++ resolved
@@ -80,7 +80,6 @@
 
         then:
         verifyAll(receivedProblem(0)) {
-            assertLabel(it)
             assertLocations(it, true)
             severity == Severity.ERROR
             contextualLabel == '\';\' expected'
@@ -505,36 +504,6 @@
 
         then:
         result.error.contains(DiagnosticToProblemListener.FORMATTER_FALLBACK_MESSAGE)
-<<<<<<< HEAD
-        verifyAll(receivedProblem(0)) {
-            assertLocations(it, true)
-            severity == Severity.WARNING
-            fqid == 'compilation:java:compiler-warn-redundant-cast'
-            contextualLabel == 'redundant cast to java.lang.String'
-            additionalData.asMap == [ 'formatted' : 'redundant cast to java.lang.String' ]
-        }
-        verifyAll(receivedProblem(1)) {
-            assertLocations(it, true)
-            severity == Severity.WARNING
-            fqid == 'compilation:java:compiler-warn-redundant-cast'
-            contextualLabel == 'redundant cast to java.lang.String'
-            additionalData.asMap == [ 'formatted' : 'redundant cast to java.lang.String' ]
-        }
-=======
->>>>>>> 66a0d91f
-    }
-
-    void assertLabel(ReceivedProblem receivedProblem) {
-        switch (receivedProblem.severity) {
-            case Severity.ERROR:
-                assert receivedProblem.definition.id.displayName == "error"
-                break
-            case Severity.WARNING:
-                assert receivedProblem.definition.id.displayName == "warning"
-                break
-            default:
-                assert receivedProblem.definition.id.displayName == "problem"
-        }
     }
 
     /**
@@ -553,25 +522,6 @@
         ReceivedProblem problem,
         boolean expectPreciseLocation = true
     ) {
-<<<<<<< HEAD
-=======
-        // TODO (donat) we can probably delete some of this method
-        assert problem.definition.severity == Severity.valueOf(severity): "Expected severity to be ${severity}, but was ${problem.definition.severity}"
-        switch (severity) {
-            case "ERROR":
-                assert problem.definition.id.displayName == "Java compilation error": "Expected label 'Java compilation error', but was ${problem.definition.id.displayName}"
-                break
-            case "WARNING":
-                assert problem.definition.id.displayName == "Java compilation warning": "Expected label 'Java compilation warning', but was ${problem.definition.id.displayName}"
-                break
-            default:
-                throw new IllegalArgumentException("Unknown severity: ${severity}")
-        }
-
-        def details = problem.details
-        assert details: "Expected details to be non-null, but was null"
-
->>>>>>> 66a0d91f
         def locations = problem.locations
         // We use this counter to assert that we have visited all locations
         def assertedLocationCount = 0
