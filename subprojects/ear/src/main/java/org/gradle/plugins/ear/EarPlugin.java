--- conflicted
+++ resolved
@@ -36,10 +36,7 @@
 import org.gradle.api.plugins.jvm.internal.JvmFeatureInternal;
 import org.gradle.api.plugins.jvm.internal.JvmPluginServices;
 import org.gradle.api.tasks.TaskProvider;
-<<<<<<< HEAD
-=======
 import org.gradle.jvm.component.internal.JvmSoftwareComponentInternal;
->>>>>>> 7ed95f3a
 import org.gradle.internal.deprecation.DeprecationLogger;
 import org.gradle.plugins.ear.descriptor.DeploymentDescriptor;
 
@@ -84,17 +81,11 @@
         project.getPluginManager().apply(JavaBasePlugin.class);
 
         EarPluginConvention earPluginConvention = objectFactory.newInstance(org.gradle.plugins.ear.internal.DefaultEarPluginConvention.class);
-<<<<<<< HEAD
-        project.getConvention().getPlugins().put("ear", earPluginConvention);
         DeprecationLogger.whileDisabled(() -> {
+            project.getConvention().getPlugins().put("ear", earPluginConvention);
             earPluginConvention.setLibDirName(DEFAULT_LIB_DIR_NAME);
             earPluginConvention.setAppDirName("src/main/application");
         });
-=======
-        DeprecationLogger.whileDisabled(() -> project.getConvention().getPlugins().put("ear", earPluginConvention));
-        earPluginConvention.setLibDirName(DEFAULT_LIB_DIR_NAME);
-        earPluginConvention.setAppDirName("src/main/application");
->>>>>>> 7ed95f3a
 
         configureConfigurations((ProjectInternal) project);
 
@@ -119,31 +110,15 @@
     }
 
     private void setupEarTask(final Project project, EarPluginConvention convention, PluginContainer plugins) {
-<<<<<<< HEAD
-        TaskProvider<Ear> ear = project.getTasks().register(EAR_TASK_NAME, Ear.class, new Action<Ear>() {
-            @Override
-            public void execute(Ear ear) {
-                ear.setDescription("Generates a ear archive with all the modules, the application descriptor and the libraries.");
-                ear.setGroup(BasePlugin.BUILD_GROUP);
-                DeprecationLogger.whileDisabled(() -> ear.getGenerateDeploymentDescriptor().convention(convention.getGenerateDeploymentDescriptor()));
-
-                plugins.withType(JavaPlugin.class, javaPlugin -> {
-                    final JavaPluginExtension javaPluginExtension = project.getExtensions().findByType(JavaPluginExtension.class);
-                    SourceSet sourceSet = mainSourceSetOf(javaPluginExtension);
-                    sourceSet.getResources().srcDir(ear.getAppDirectory());
-                });
-            }
-=======
         TaskProvider<Ear> ear = project.getTasks().register(EAR_TASK_NAME, Ear.class, task -> {
             task.setDescription("Generates a ear archive with all the modules, the application descriptor and the libraries.");
             task.setGroup(BasePlugin.BUILD_GROUP);
-            task.getGenerateDeploymentDescriptor().convention(convention.getGenerateDeploymentDescriptor());
+            DeprecationLogger.whileDisabled(() -> task.getGenerateDeploymentDescriptor().convention(convention.getGenerateDeploymentDescriptor()));
 
             plugins.withType(JavaPlugin.class, javaPlugin -> {
                 final JvmSoftwareComponentInternal component = JavaPluginHelper.getJavaComponent(project);
                 component.getMainFeature().getSourceSet().getResources().srcDir(task.getAppDirectory());
             });
->>>>>>> 7ed95f3a
         });
 
         DeploymentDescriptor deploymentDescriptor =  DeprecationLogger.whileDisabled(() -> convention.getDeploymentDescriptor());
@@ -159,62 +134,18 @@
     }
 
     private void wireEarTaskConventions(Project project, final EarPluginConvention earConvention) {
-<<<<<<< HEAD
-        project.getTasks().withType(Ear.class).configureEach(new Action<Ear>() {
-            @Override
-            public void execute(Ear task) {
-                task.getAppDirectory().convention(project.provider(() -> project.getLayout().getProjectDirectory().dir(DeprecationLogger.whileDisabled(() -> earConvention.getAppDirName()))));
-                task.getConventionMapping().map("libDirName", new Callable<String>() {
-                    @Override
-                    public String call() throws Exception {
-                        return DeprecationLogger.whileDisabled(() -> earConvention.getLibDirName());
-                    }
-                });
-                task.getConventionMapping().map("deploymentDescriptor", new Callable<DeploymentDescriptor>() {
-                    @Override
-                    public DeploymentDescriptor call() throws Exception {
-                        return DeprecationLogger.whileDisabled(() -> earConvention.getDeploymentDescriptor());
-                    }
-                });
-
-                task.from((Callable<FileCollection>) () -> {
-                    if (project.getPlugins().hasPlugin(JavaPlugin.class)) {
-                        return null;
-                    } else {
-                        return task.getAppDirectory().getAsFileTree();
-                    }
-                });
-
-                task.getLib().from(new Callable<FileCollection>() {
-                    @Override
-                    public FileCollection call() throws Exception {
-                        // Ensure that deploy jars are not also added into lib folder.
-                        // Allows the user to get transitive dependencies for a bean artifact by adding it to both earlib and deploy but only having the file once in the ear.
-                        return project.getConfigurations().getByName(EARLIB_CONFIGURATION_NAME)
-                            .minus(project.getConfigurations().getByName(DEPLOY_CONFIGURATION_NAME));
-                    }
-                });
-                task.from(new Callable<FileCollection>() {
-                    @Override
-                    public FileCollection call() throws Exception {
-                        // add the module configuration's files
-                        return project.getConfigurations().getByName(DEPLOY_CONFIGURATION_NAME);
-                    }
-                });
-            }
-=======
         project.getTasks().withType(Ear.class).configureEach(task -> {
-            task.getAppDirectory().convention(project.provider(() -> project.getLayout().getProjectDirectory().dir(earConvention.getAppDirName())));
+            task.getAppDirectory().convention(project.provider(() -> project.getLayout().getProjectDirectory().dir(DeprecationLogger.whileDisabled(() -> earConvention.getAppDirName()))));
             task.getConventionMapping().map("libDirName", new Callable<String>() {
                 @Override
                 public String call() throws Exception {
-                    return earConvention.getLibDirName();
+                    return DeprecationLogger.whileDisabled(() -> earConvention.getLibDirName());
                 }
             });
             task.getConventionMapping().map("deploymentDescriptor", new Callable<DeploymentDescriptor>() {
                 @Override
                 public DeploymentDescriptor call() throws Exception {
-                    return earConvention.getDeploymentDescriptor();
+                    return DeprecationLogger.whileDisabled(() -> earConvention.getDeploymentDescriptor());
                 }
             });
 
@@ -236,7 +167,6 @@
                 // add the module configuration's files
                 return project.getConfigurations().getByName(DEPLOY_CONFIGURATION_NAME);
             });
->>>>>>> 7ed95f3a
         });
     }
 
