/*
 * Copyright 2018 the original author or authors.
 *
 * Licensed under the Apache License, Version 2.0 (the "License");
 * you may not use this file except in compliance with the License.
 * You may obtain a copy of the License at
 *
 *      http://www.apache.org/licenses/LICENSE-2.0
 *
 * Unless required by applicable law or agreed to in writing, software
 * distributed under the License is distributed on an "AS IS" BASIS,
 * WITHOUT WARRANTIES OR CONDITIONS OF ANY KIND, either express or implied.
 * See the License for the specific language governing permissions and
 * limitations under the License.
 */

package org.gradle.performance.regression.corefeature

import org.gradle.performance.AbstractCrossVersionPerformanceTest
import org.gradle.performance.WithExternalRepository
import org.gradle.performance.annotations.RunFor
import org.gradle.performance.annotations.Scenario

import static org.gradle.performance.annotations.ScenarioType.PER_COMMIT
import static org.gradle.performance.results.OperatingSystem.LINUX

@RunFor(
    @Scenario(type = PER_COMMIT, operatingSystems = [LINUX], testProjects = ["excludeRuleMergingBuild"])
)
class LargeDependencyGraphPerformanceTest extends AbstractCrossVersionPerformanceTest implements WithExternalRepository {

    public static final String MIN_MEMORY = "-Xms800m"
    public static final String MAX_MEMORY = "-Xmx800m"

    def setup() {
        runner.minimumBaseVersion = '5.6.4'
<<<<<<< HEAD
        runner.targetVersions = ["7.6-20220513002340+0000"]
=======
        runner.targetVersions = ["7.5-20220622180957+0000"]
>>>>>>> d6b9a384
    }

    def "resolve large dependency graph from file repo"() {
        given:
        runner.tasksToRun = ['resolveDependencies']
        runner.gradleOpts = [MIN_MEMORY, MAX_MEMORY]
        runner.args = ["-PnoExcludes"]

        when:
        def result = runner.run()

        then:
        result.assertCurrentVersionHasNotRegressed()
    }

    def "resolve large dependency graph (parallel = #parallel, locking = #locking)"() {
        startServer()

        given:
        runner.tasksToRun = ['resolveDependencies']
        runner.gradleOpts = [MIN_MEMORY, MAX_MEMORY]
        runner.args = ['-PuseHttp', "-PhttpPort=${serverPort}", '-PnoExcludes']
        if (parallel) {
            runner.args += '--parallel'
        }
        if (locking) {
            runner.args += '-PuseLocking'
        }

        when:
        def result = runner.run()

        then:
        result.assertCurrentVersionHasNotRegressed()

        cleanup:
        stopServer()

        where:
        parallel << [false, true, false, true]
        locking << [false, false, true, true]
    }
}<|MERGE_RESOLUTION|>--- conflicted
+++ resolved
@@ -34,11 +34,7 @@
 
     def setup() {
         runner.minimumBaseVersion = '5.6.4'
-<<<<<<< HEAD
-        runner.targetVersions = ["7.6-20220513002340+0000"]
-=======
-        runner.targetVersions = ["7.5-20220622180957+0000"]
->>>>>>> d6b9a384
+        runner.targetVersions = ["7.6-20220623221807+0000"]
     }
 
     def "resolve large dependency graph from file repo"() {
