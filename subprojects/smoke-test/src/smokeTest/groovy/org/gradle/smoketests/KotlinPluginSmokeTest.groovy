/*
 * Copyright 2016 the original author or authors.
 *
 * Licensed under the Apache License, Version 2.0 (the "License");
 * you may not use this file except in compliance with the License.
 * You may obtain a copy of the License at
 *
 *      http://www.apache.org/licenses/LICENSE-2.0
 *
 * Unless required by applicable law or agreed to in writing, software
 * distributed under the License is distributed on an "AS IS" BASIS,
 * WITHOUT WARRANTIES OR CONDITIONS OF ANY KIND, either express or implied.
 * See the License for the specific language governing permissions and
 * limitations under the License.
 */

package org.gradle.smoketests

import org.gradle.integtests.fixtures.UnsupportedWithConfigurationCache
import org.gradle.internal.reflect.validation.ValidationMessageChecker
import org.gradle.testkit.runner.BuildResult
<<<<<<< HEAD
import org.gradle.util.GradleVersion
=======
import org.gradle.testkit.runner.GradleRunner
>>>>>>> 3353dfe2
import spock.lang.Unroll

import static org.gradle.testkit.runner.TaskOutcome.SUCCESS
import static org.gradle.testkit.runner.TaskOutcome.UP_TO_DATE

class KotlinPluginSmokeTest extends AbstractPluginValidatingSmokeTest implements ValidationMessageChecker {

    static final String NO_CONFIGURATION_CACHE_ITERATION_MATCHER = ".*kotlin=1\\.3\\.[2-6].*"

    // TODO:configuration-cache remove once fixed upstream
    @Override
    protected int maxConfigurationCacheProblems() {
        return 200
    }

    @Unroll
    @UnsupportedWithConfigurationCache(iterationMatchers = NO_CONFIGURATION_CACHE_ITERATION_MATCHER)
    def 'kotlin jvm (kotlin=#version, workers=#workers)'() {
        given:
        useSample("kotlin-example")
        replaceVariablesInBuildFile(kotlinVersion: version)

        when:
        def result = runner(workers, 'run')
            .expectDeprecationWarningIf(workers,
                "The WorkerExecutor.submit() method has been deprecated. " +
                    "This is scheduled to be removed in Gradle 8.0. Please use the noIsolation(), classLoaderIsolation() or processIsolation() method instead. " +
                    "See https://docs.gradle.org/${GradleVersion.current().version}/userguide/upgrading_version_5.html#method_workerexecutor_submit_is_deprecated for more details.",
                "https://youtrack.jetbrains.com/issue/KT-46019"
            )
            .build()

        then:
        result.task(':compileKotlin').outcome == SUCCESS
        assert result.output.contains("Hello world!")

<<<<<<< HEAD
=======
        if (version == TestedVersions.kotlin.latest()) {
            expectNoDeprecationWarnings(result)
        }

>>>>>>> 3353dfe2
        when:
        result = build(workers, 'run')

        then:
        result.task(':compileKotlin').outcome == UP_TO_DATE
        assert result.output.contains("Hello world!")

        where:
        [version, workers] << [
            TestedVersions.kotlin.versions,
            [true, false]
        ].combinations()
    }

    @Unroll
    @UnsupportedWithConfigurationCache(iterationMatchers = NO_CONFIGURATION_CACHE_ITERATION_MATCHER)
    def 'kotlin javascript (kotlin=#version, workers=#workers)'() {
        given:
        useSample("kotlin-js-sample")
        withKotlinBuildFile()
        replaceVariablesInBuildFile(kotlinVersion: version)

        when:
        def result = runner(workers, 'compileKotlin2Js')
            .expectDeprecationWarningIf(workers,
                "The WorkerExecutor.submit() method has been deprecated. " +
                    "This is scheduled to be removed in Gradle 8.0. Please use the noIsolation(), classLoaderIsolation() or processIsolation() method instead. " +
                    "See https://docs.gradle.org/${GradleVersion.current().version}/userguide/upgrading_version_5.html#method_workerexecutor_submit_is_deprecated for more details.",
                "https://youtrack.jetbrains.com/issue/KT-46019"
            )
            .build()

        then:
        result.task(':compileKotlin2Js').outcome == SUCCESS

        where:
        [version, workers] << [
            TestedVersions.kotlin.versions,
            [true, false]
        ].combinations()
    }

    @Unroll
    @UnsupportedWithConfigurationCache(iterationMatchers = NO_CONFIGURATION_CACHE_ITERATION_MATCHER)
    def 'kotlin jvm and groovy plugins combined (kotlin=#kotlinVersion)'() {
        given:
        buildFile << """
            plugins {
                id 'groovy'
                id 'org.jetbrains.kotlin.jvm' version '$kotlinVersion'
            }

            repositories {
                mavenCentral()
            }

            tasks.named('compileGroovy') {
                classpath = sourceSets.main.compileClasspath
            }
            tasks.named('compileKotlin') {
                classpath += files(sourceSets.main.groovy.classesDirectory)
            }

            dependencies {
                implementation "org.jetbrains.kotlin:kotlin-stdlib:$kotlinVersion"
                implementation localGroovy()
            }
        """
        file("src/main/groovy/Groovy.groovy") << "class Groovy { }"
        file("src/main/kotlin/Kotlin.kt") << "class Kotlin { val groovy = Groovy() }"
        file("src/main/java/Java.java") << "class Java { private Kotlin kotlin = new Kotlin(); }" // dependency to compileJava->compileKotlin is added by Kotlin plugin

        when:
        def result = build(false, 'compileJava')

        then:
        result.task(':compileJava').outcome == SUCCESS
        result.tasks.collect { it.path } == [':compileGroovy', ':compileKotlin', ':compileJava']

        where:
        kotlinVersion << TestedVersions.kotlin.versions
    }

    @Unroll
    @UnsupportedWithConfigurationCache(iterationMatchers = NO_CONFIGURATION_CACHE_ITERATION_MATCHER)
    def 'kotlin jvm and java-gradle-plugin plugins combined (kotlin=#kotlinVersion)'() {
        given:
        buildFile << """
            plugins {
                id 'java-gradle-plugin'
                id 'org.jetbrains.kotlin.jvm' version '$kotlinVersion'
            }

            repositories {
                mavenCentral()
            }

            dependencies {
                implementation "org.jetbrains.kotlin:kotlin-stdlib:$kotlinVersion"
            }
        """
        file("src/main/kotlin/Kotlin.kt") << "class Kotlin { }"

        when:
        def result = build(false, 'build')

        then:
        result.task(':compileKotlin').outcome == SUCCESS

        when:
        result = build(false, 'build')

        then:
        result.task(':compileKotlin').outcome == UP_TO_DATE

        where:
        kotlinVersion << TestedVersions.kotlin.versions
    }

    private BuildResult build(boolean workers, String... tasks) {
        return runner(workers, *tasks).build()
    }

    private SmokeTestGradleRunner runner(boolean workers, String... tasks) {
        return runner(tasks + ["--parallel", "-Pkotlin.parallel.tasks.in.project=$workers"] as String[])
            .forwardOutput()
    }

    @Override
    Map<String, Versions> getPluginsToValidate() {
        [
            'org.jetbrains.kotlin.jvm': TestedVersions.kotlin,
            'org.jetbrains.kotlin.js': TestedVersions.kotlin,
            'org.jetbrains.kotlin.multiplatform': TestedVersions.kotlin,
            'org.jetbrains.kotlin.android': TestedVersions.kotlin,
            'org.jetbrains.kotlin.android.extensions': TestedVersions.kotlin,
            'org.jetbrains.kotlin.kapt': TestedVersions.kotlin,
            'org.jetbrains.kotlin.plugin.scripting': TestedVersions.kotlin,
            'org.jetbrains.kotlin.native.cocoapods': TestedVersions.kotlin,
        ]
    }

    @Override
    Map<String, String> getExtraPluginsRequiredForValidation(String testedPluginId, String version) {
        def androidVersion = TestedVersions.androidGradle.latest()
        if (testedPluginId == 'org.jetbrains.kotlin.kapt') {
            return ['org.jetbrains.kotlin.jvm': version]
        }
        if (isAndroidKotlinPlugin(testedPluginId)) {
            AGP_VERSIONS.assumeCurrentJavaVersionIsSupportedBy(androidVersion)
            def extraPlugins = ['com.android.application': androidVersion]
            if (testedPluginId == 'org.jetbrains.kotlin.android.extensions') {
                extraPlugins.put('org.jetbrains.kotlin.android', version)
            }
            return extraPlugins
        }
        return [:]
    }

    @Override
    void configureValidation(String testedPluginId, String version) {
        validatePlugins {
            if (isAndroidKotlinPlugin(testedPluginId)) {
                buildFile << """
                    android {
                        compileSdkVersion 24
                        buildToolsVersion '${TestedVersions.androidTools}'
                    }
                """
            }
            alwaysPasses()
            if (testedPluginId == 'org.jetbrains.kotlin.js' && version != '1.3.72') {
                buildFile << """
                    kotlin { js { browser() } }
                """
            }
            if (testedPluginId == 'org.jetbrains.kotlin.multiplatform') {
                buildFile << """
                    kotlin {
                        jvm()
                        js { browser() }
                    }
                """
            }
            settingsFile << """
                pluginManagement {
                    repositories {
                        gradlePluginPortal()
                        google()
                    }
                }
            """
        }
    }

    private static boolean isAndroidKotlinPlugin(String pluginId) {
        return pluginId.contains('android')
    }
}<|MERGE_RESOLUTION|>--- conflicted
+++ resolved
@@ -19,12 +19,8 @@
 import org.gradle.integtests.fixtures.UnsupportedWithConfigurationCache
 import org.gradle.internal.reflect.validation.ValidationMessageChecker
 import org.gradle.testkit.runner.BuildResult
-<<<<<<< HEAD
+import spock.lang.Unroll
 import org.gradle.util.GradleVersion
-=======
-import org.gradle.testkit.runner.GradleRunner
->>>>>>> 3353dfe2
-import spock.lang.Unroll
 
 import static org.gradle.testkit.runner.TaskOutcome.SUCCESS
 import static org.gradle.testkit.runner.TaskOutcome.UP_TO_DATE
@@ -48,7 +44,7 @@
 
         when:
         def result = runner(workers, 'run')
-            .expectDeprecationWarningIf(workers,
+            .expectDeprecationWarningIf(workers && version != TestedVersions.kotlin.latest(),
                 "The WorkerExecutor.submit() method has been deprecated. " +
                     "This is scheduled to be removed in Gradle 8.0. Please use the noIsolation(), classLoaderIsolation() or processIsolation() method instead. " +
                     "See https://docs.gradle.org/${GradleVersion.current().version}/userguide/upgrading_version_5.html#method_workerexecutor_submit_is_deprecated for more details.",
@@ -60,13 +56,6 @@
         result.task(':compileKotlin').outcome == SUCCESS
         assert result.output.contains("Hello world!")
 
-<<<<<<< HEAD
-=======
-        if (version == TestedVersions.kotlin.latest()) {
-            expectNoDeprecationWarnings(result)
-        }
-
->>>>>>> 3353dfe2
         when:
         result = build(workers, 'run')
 
@@ -91,7 +80,7 @@
 
         when:
         def result = runner(workers, 'compileKotlin2Js')
-            .expectDeprecationWarningIf(workers,
+            .expectDeprecationWarningIf(workers && version != TestedVersions.kotlin.latest(),
                 "The WorkerExecutor.submit() method has been deprecated. " +
                     "This is scheduled to be removed in Gradle 8.0. Please use the noIsolation(), classLoaderIsolation() or processIsolation() method instead. " +
                     "See https://docs.gradle.org/${GradleVersion.current().version}/userguide/upgrading_version_5.html#method_workerexecutor_submit_is_deprecated for more details.",
