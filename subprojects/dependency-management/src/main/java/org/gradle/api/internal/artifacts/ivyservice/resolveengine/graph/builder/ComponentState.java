/*
 * Copyright 2017 the original author or authors.
 *
 * Licensed under the Apache License, Version 2.0 (the "License");
 * you may not use this file except in compliance with the License.
 * You may obtain a copy of the License at
 *
 *      http://www.apache.org/licenses/LICENSE-2.0
 *
 * Unless required by applicable law or agreed to in writing, software
 * distributed under the License is distributed on an "AS IS" BASIS,
 * WITHOUT WARRANTIES OR CONDITIONS OF ANY KIND, either express or implied.
 * See the License for the specific language governing permissions and
 * limitations under the License.
 */

package org.gradle.api.internal.artifacts.ivyservice.resolveengine.graph.builder;

import com.google.common.collect.ImmutableList;
import com.google.common.collect.Lists;
import org.gradle.api.artifacts.ModuleIdentifier;
import org.gradle.api.artifacts.ModuleVersionIdentifier;
import org.gradle.api.artifacts.component.ComponentIdentifier;
import org.gradle.api.artifacts.component.ModuleComponentIdentifier;
import org.gradle.api.artifacts.result.ComponentSelectionReason;
import org.gradle.api.capabilities.Capability;
import org.gradle.api.internal.artifacts.ivyservice.resolveengine.ComponentResolutionState;
import org.gradle.api.internal.artifacts.ivyservice.resolveengine.graph.DependencyGraphComponent;
import org.gradle.api.internal.artifacts.ivyservice.resolveengine.graph.ResolvedGraphVariant;
import org.gradle.api.internal.artifacts.ivyservice.resolveengine.graph.conflicts.VersionConflictResolutionDetails;
import org.gradle.api.internal.artifacts.ivyservice.resolveengine.result.ComponentSelectionDescriptorInternal;
import org.gradle.api.internal.artifacts.ivyservice.resolveengine.result.ComponentSelectionReasonInternal;
import org.gradle.api.internal.artifacts.ivyservice.resolveengine.result.ComponentSelectionReasons;
import org.gradle.internal.Pair;
import org.gradle.internal.component.external.model.DefaultImmutableCapability;
import org.gradle.internal.component.model.ComponentGraphResolveMetadata;
import org.gradle.internal.component.model.ComponentGraphResolveState;
import org.gradle.internal.component.model.ComponentGraphSpecificResolveState;
import org.gradle.internal.component.model.ComponentOverrideMetadata;
import org.gradle.internal.component.model.DefaultComponentOverrideMetadata;
import org.gradle.internal.resolve.ModuleVersionResolveException;
import org.gradle.internal.resolve.resolver.ComponentMetaDataResolver;
import org.gradle.internal.resolve.result.DefaultBuildableComponentResolveResult;

import javax.annotation.Nullable;
import java.util.Collection;
import java.util.List;
import java.util.Set;
import java.util.function.Consumer;
import java.util.stream.StreamSupport;

/**
 * Resolution state for a given component
 */
public class ComponentState implements ComponentResolutionState, DependencyGraphComponent {
    private final ComponentIdentifier componentIdentifier;
    private final ModuleVersionIdentifier id;
    private final ComponentMetaDataResolver resolver;
    private final List<NodeState> nodes = Lists.newLinkedList();
    private final Long resultId;
    private final ModuleResolveState module;
    private final List<ComponentSelectionDescriptorInternal> selectionCauses = Lists.newArrayList();
    private final DefaultImmutableCapability implicitCapability;
    private final int hashCode;

    private volatile ComponentGraphResolveState resolveState;
    private volatile ComponentGraphSpecificResolveState graphResolveState;

    private ComponentSelectionState state = ComponentSelectionState.Selectable;
    private ModuleVersionResolveException metadataResolveFailure;
    private ModuleSelectors<SelectorState> selectors;
    private DependencyGraphBuilder.VisitState visitState = DependencyGraphBuilder.VisitState.NotSeen;

    private boolean rejected;
    private boolean root;
    private Pair<Capability, Collection<NodeState>> capabilityReject;

    ComponentState(Long resultId, ModuleResolveState module, ModuleVersionIdentifier id, ComponentIdentifier componentIdentifier, ComponentMetaDataResolver resolver) {
        this.resultId = resultId;
        this.module = module;
        this.id = id;
        this.componentIdentifier = componentIdentifier;
        this.resolver = resolver;
        this.implicitCapability = DefaultImmutableCapability.defaultCapabilityForComponent(id);
        this.hashCode = 31 * id.hashCode() ^ resultId.hashCode();
    }

    @Override
    public String toString() {
        return id.toString();
    }

    @Override
    public String getVersion() {
        return id.getVersion();
    }

    @Override
    public Long getResultId() {
        return resultId;
    }

    @Override
    public ModuleVersionIdentifier getId() {
        return id;
    }

    @Override
<<<<<<< HEAD
=======
    public String getRepositoryId() {
        return graphResolveState.getRepositoryName();
    }

    @Override
>>>>>>> 47faa22f
    public ModuleVersionIdentifier getModuleVersion() {
        return id;
    }

    @Nullable
    public ModuleVersionResolveException getMetadataResolveFailure() {
        return metadataResolveFailure;
    }

    public DependencyGraphBuilder.VisitState getVisitState() {
        return visitState;
    }

    public void setVisitState(DependencyGraphBuilder.VisitState visitState) {
        this.visitState = visitState;
    }

    public List<NodeState> getNodes() {
        return nodes;
    }

    ModuleResolveState getModule() {
        return module;
    }

    public void selectAndRestartModule() {
        module.replaceWith(this);
    }

    @Override
    @Nullable
    public ComponentGraphResolveMetadata getMetadataOrNull() {
        resolve();
        if (resolveState == null) {
            return null;
        } else {
            return resolveState.getMetadata();
        }
    }

    public ComponentGraphResolveMetadata getMetadata() {
        resolve();
        return resolveState.getMetadata();
    }

    @Override
    public ComponentGraphResolveState getResolveState() {
        resolve();
        assert resolveState != null;
        return resolveState;
    }

    @Nullable
    public ComponentGraphResolveState getResolveStateOrNull() {
        resolve();
        return resolveState;
    }

    @Override
    public ComponentIdentifier getComponentId() {
        // Use the resolved component id if available: this ensures that Maven Snapshot ids are correctly reported
        if (resolveState != null) {
            return resolveState.getId();
        }
        return componentIdentifier;
    }

    /**
     * Restarts all incoming edges for this component, queuing them up for processing.
     */
    public void restartIncomingEdges(ComponentState selected) {
        for (NodeState configuration : nodes) {
            configuration.restart(selected);
        }
    }

    public void setSelectors(ModuleSelectors<SelectorState> selectors) {
        this.selectors = selectors;
    }

    /**
     * Returns true if this module version can be resolved quickly (already resolved or local)
     *
     * @return true if it has been resolved in a cheap way
     */
    public boolean alreadyResolved() {
        return resolveState != null || metadataResolveFailure != null;
    }

    public void resolve() {
        if (alreadyResolved()) {
            return;
        }

        ComponentOverrideMetadata componentOverrideMetadata;
        if (selectors != null && selectors.size() > 0) {
            // Taking the first selector here to determine the 'changing' status and 'client module' is our best bet to get the selector that will most likely be chosen in the end.
            // As selectors are sorted accordingly (see ModuleSelectors.SELECTOR_COMPARATOR).
            SelectorState firstSelector = selectors.first();
            componentOverrideMetadata = DefaultComponentOverrideMetadata.forDependency(firstSelector.isChanging(), selectors.getFirstDependencyArtifact(), firstSelector.getClientModule());
        } else {
            componentOverrideMetadata = DefaultComponentOverrideMetadata.EMPTY;
        }
        if (tryResolveVirtualPlatform()) {
            return;
        }
        DefaultBuildableComponentResolveResult result = new DefaultBuildableComponentResolveResult();
        resolver.resolve(componentIdentifier, componentOverrideMetadata, result);

        if (result.getFailure() != null) {
            metadataResolveFailure = result.getFailure();
            return;
        }
        resolveState = result.getState();
        graphResolveState = result.getGraphState();
    }

    private boolean tryResolveVirtualPlatform() {
        if (module.isVirtualPlatform()) {
            for (ComponentState version : module.getAllVersions()) {
                if (version != this) {
                    ComponentGraphResolveState versionState = version.getResolveStateOrNull();
                    if (versionState != null) {
                        ComponentGraphResolveState lenient = versionState.maybeAsLenientPlatform((ModuleComponentIdentifier) componentIdentifier, id);
                        if (lenient != null) {
                            setState(lenient, ComponentGraphSpecificResolveState.EMPTY_STATE);
                            return true;
                        }
                    }
                }
            }
        }
        return false;
    }

    public void setState(ComponentGraphResolveState state, ComponentGraphSpecificResolveState graphState) {
        this.resolveState = state;
        this.graphResolveState = graphState;
        this.metadataResolveFailure = null;
    }

    public void addConfiguration(NodeState node) {
        nodes.add(node);
    }

    private ComponentSelectionReason cachedReason;

    @Override
    public ComponentSelectionReason getSelectionReason() {
        if (root) {
            return ComponentSelectionReasons.root();
        }
        if (cachedReason != null) {
            return cachedReason;
        }
        ComponentSelectionReasonInternal reason = ComponentSelectionReasons.empty();
        for (final SelectorState selectorState : module.getSelectors()) {
            if (selectorState.getFailure() == null) {
                selectorState.addReasonsForSelector(reason);
            }
        }
        for (ComponentSelectionDescriptorInternal selectionCause : VersionConflictResolutionDetails.mergeCauses(selectionCauses)) {
            reason.addCause(selectionCause);
        }
        cachedReason = reason;
        return reason;
    }

    boolean hasStrongOpinion() {
        return StreamSupport.stream(module.getSelectors().spliterator(), false)
            .filter(s -> s.getFailure() == null)
            .anyMatch(SelectorState::hasStrongOpinion);
    }

    @Override
    public void addCause(ComponentSelectionDescriptorInternal componentSelectionDescriptor) {
        selectionCauses.add(componentSelectionDescriptor);
    }

    public void setRoot() {
        this.root = true;
    }

    @Override
    public List<ResolvedGraphVariant> getSelectedVariants() {
        ImmutableList.Builder<ResolvedGraphVariant> builder = ImmutableList.builder();
        addSelectedVariants(builder::add);
        return builder.build();
    }

    private void addSelectedVariants(Consumer<ResolvedGraphVariant> consumer) {
        for (NodeState node : nodes) {
            if (node.isSelected()) {
                consumer.accept(node);
            }
        }
    }

    @Override
    public List<ComponentState> getDependents() {
        List<ComponentState> incoming = Lists.newArrayListWithCapacity(nodes.size());
        for (NodeState configuration : nodes) {
            for (EdgeState dependencyEdge : configuration.getIncomingEdges()) {
                incoming.add(dependencyEdge.getFrom().getComponent());
            }
        }
        return incoming;
    }

    @Override
    public Collection<? extends ModuleVersionIdentifier> getAllVersions() {
        Collection<ComponentState> moduleVersions = module.getAllVersions();
        List<ModuleVersionIdentifier> out = Lists.newArrayListWithCapacity(moduleVersions.size());
        for (ComponentState moduleVersion : moduleVersions) {
            out.add(moduleVersion.id);
        }
        return out;
    }

    public boolean isSelected() {
        return state == ComponentSelectionState.Selected;
    }

    public boolean isCandidateForConflictResolution() {
        return state.isCandidateForConflictResolution();
    }

    void evict() {
        state = ComponentSelectionState.Evicted;
    }

    void select() {
        state = ComponentSelectionState.Selected;
    }

    void makeSelectable() {
        state = ComponentSelectionState.Selectable;
    }

    @Override
    public void reject() {
        this.rejected = true;
    }

    public void rejectForCapabilityConflict(Capability capability, Collection<NodeState> conflictedNodes) {
        this.rejected = true;
        if (this.capabilityReject == null) {
            this.capabilityReject = Pair.of(capability, conflictedNodes);
        } else {
            mergeCapabilityRejects(capability, conflictedNodes);
        }
    }

    private void mergeCapabilityRejects(Capability capability, Collection<NodeState> conflictedNodes) {
        // Only merge if about the same capability, otherwise last wins
        if (this.capabilityReject.getLeft().equals(capability)) {
            this.capabilityReject.getRight().addAll(conflictedNodes);
        } else {
            this.capabilityReject = Pair.of(capability, conflictedNodes);
        }
    }

    @Override
    public boolean isRejected() {
        return rejected;
    }

    public String getRejectedErrorMessage() {
        if (capabilityReject != null) {
            return formatCapabilityRejectMessage(module.getId(), capabilityReject);
        } else {
            return new RejectedModuleMessageBuilder().buildFailureMessage(module);
        }

    }

    private String formatCapabilityRejectMessage(ModuleIdentifier id, Pair<Capability, Collection<NodeState>> capabilityConflict) {
        StringBuilder sb = new StringBuilder("Module '");
        sb.append(id).append("' has been rejected:\n");
        sb.append("   Cannot select module with conflict on ");
        Capability capability = capabilityConflict.left;
        sb.append("capability '").append(capability.getGroup()).append(":").append(capability.getName()).append(":").append(capability.getVersion()).append("' also provided by ");
        sb.append(capabilityConflict.getRight());
        return sb.toString();
    }

    @Override
    public Set<VirtualPlatformState> getPlatformOwners() {
        return module.getPlatformOwners();
    }

    @Override
    public VirtualPlatformState getPlatformState() {
        return module.getPlatformState();
    }

    public void removeOutgoingEdges() {
        for (NodeState configuration : getNodes()) {
            configuration.deselect();
        }
    }

    /**
     * Describes the possible states of a component in the graph.
     */
    enum ComponentSelectionState {
        /**
         * A selectable component is either new to the graph, or has been visited before,
         * but wasn't selected because another compatible version was used.
         */
        Selectable(true),

        /**
         * A selected component has been chosen, at some point, as the version to use.
         * This is not for a lifetime: a component can later be evicted through conflict resolution,
         * or another compatible component can be chosen instead if more constraints arise.
         */
        Selected(true),

        /**
         * An evicted component has been evicted and will never, ever be chosen starting from the moment it is evicted.
         * Either because it has been excluded, or because conflict resolution selected a different version.
         */
        Evicted(false);

        private final boolean candidateForConflictResolution;

        ComponentSelectionState(boolean candidateForConflictResolution) {
            this.candidateForConflictResolution = candidateForConflictResolution;
        }

        boolean isCandidateForConflictResolution() {
            return candidateForConflictResolution;
        }
    }

    Capability getImplicitCapability() {
        return implicitCapability;
    }

    @Nullable
    Capability findCapability(String group, String name) {
        if (id.getGroup().equals(group) && id.getName().equals(name)) {
            return implicitCapability;
        }
        return null;
    }

    boolean hasMoreThanOneSelectedNodeUsingVariantAwareResolution() {
        int count = 0;
        for (NodeState node : nodes) {
            if (node.isSelectedByVariantAwareResolution()) {
                count++;
                if (count == 2) {
                    return true;
                }
            }
        }
        return false;
    }

    @Override
    public boolean equals(Object o) {
        if (this == o) {
            return true;
        }
        if (o == null || getClass() != o.getClass()) {
            return false;
        }

        ComponentState that = (ComponentState) o;

        return that.resultId.equals(resultId);

    }

    @Override
    public int hashCode() {
        return hashCode;
    }
}<|MERGE_RESOLUTION|>--- conflicted
+++ resolved
@@ -105,15 +105,13 @@
         return id;
     }
 
-    @Override
-<<<<<<< HEAD
-=======
+    @Nullable
+    @Override
     public String getRepositoryId() {
         return graphResolveState.getRepositoryName();
     }
 
     @Override
->>>>>>> 47faa22f
     public ModuleVersionIdentifier getModuleVersion() {
         return id;
     }
